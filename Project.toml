name = "sparseQFCA"
uuid = "077cf62c-ad2d-5edd-99ec-638372f8b004"
authors = ["Mojtaba Tefagh <mtefagh@stanford.edu>"]
version = "0.6.0"

[deps]
Colors = "5ae59095-9a9b-59fe-a467-6f913c188581"
DelimitedFiles = "8bb1440f-4735-579b-a4ab-409b98df4dab"
GLPK = "60bf3e95-4087-53dc-ae20-288a0d20c6a6"
JuMP = "4076af6c-e467-56ae-b986-b466b2749572"
LinearAlgebra = "37e2e46d-f89d-539d-b4ee-838fcccc9c8e"
SparseArrays = "2f01184e-e22b-5df5-ae63-d93ebab69eaf"
Test = "8dfed614-e22c-5e08-85e1-65c5234f0b40"

[compat]
<<<<<<< HEAD
Colors = "0.10.2"
GLPK = "0.12.1, 0.13"
JuMP = "0.20.0"
=======
Colors = "0.12"
GLPK = "0.12.1"
JuMP = "0.21"
>>>>>>> 7f7dee24
julia = "1.0"<|MERGE_RESOLUTION|>--- conflicted
+++ resolved
@@ -13,13 +13,7 @@
 Test = "8dfed614-e22c-5e08-85e1-65c5234f0b40"
 
 [compat]
-<<<<<<< HEAD
-Colors = "0.10.2"
-GLPK = "0.12.1, 0.13"
-JuMP = "0.20.0"
-=======
 Colors = "0.12"
-GLPK = "0.12.1"
+GLPK = "0.13"
 JuMP = "0.21"
->>>>>>> 7f7dee24
 julia = "1.0"