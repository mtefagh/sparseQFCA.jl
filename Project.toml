--- conflicted
+++ resolved
@@ -21,11 +21,7 @@
 [compat]
 CDDLib = "0.9"
 COBREXA = "1.5.1"
-<<<<<<< HEAD
-Clarabel = "0.7.1"
-=======
 Clarabel = "0.7.1, 0.9"
->>>>>>> f0523852
 Colors = "0.12.10"
 GLPK = "1.1.3"
 JuMP = "1.21.1"
